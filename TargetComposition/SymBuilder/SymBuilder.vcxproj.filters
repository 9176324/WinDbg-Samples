--- conflicted
+++ resolved
@@ -1,160 +1,154 @@
-﻿<?xml version="1.0" encoding="utf-8"?>
-<Project ToolsVersion="4.0" xmlns="http://schemas.microsoft.com/developer/msbuild/2003">
-  <ItemGroup>
-    <Filter Include="Source Files">
-      <UniqueIdentifier>{4FC737F1-C7A5-4376-A066-2A32D752A2FF}</UniqueIdentifier>
-      <Extensions>cpp;c;cc;cxx;c++;cppm;ixx;def;odl;idl;hpj;bat;asm;asmx</Extensions>
-    </Filter>
-    <Filter Include="Header Files">
-      <UniqueIdentifier>{93995380-89BD-4b04-88EB-625FBE52EBFB}</UniqueIdentifier>
-      <Extensions>h;hh;hpp;hxx;h++;hm;inl;inc;ipp;xsd</Extensions>
-    </Filter>
-    <Filter Include="Resource Files">
-      <UniqueIdentifier>{67DA6AB6-F800-4c08-8B7A-83BB121AAD01}</UniqueIdentifier>
-      <Extensions>rc;ico;cur;bmp;dlg;rc2;rct;bin;rgs;gif;jpg;jpeg;jpe;resx;tiff;tif;png;wav;mfcribbon-ms</Extensions>
-    </Filter>
-    <Filter Include="x86">
-      <UniqueIdentifier>{d33ecf74-f353-4067-8906-5bd388c3a475}</UniqueIdentifier>
-    </Filter>
-    <Filter Include="woa">
-      <UniqueIdentifier>{8c5b8740-4dc4-49bc-8d1b-90bd1de57aad}</UniqueIdentifier>
-    </Filter>
-    <Filter Include="arm64">
-      <UniqueIdentifier>{99cf6baf-372a-4a7c-b717-6e791843283a}</UniqueIdentifier>
-    </Filter>
-    <Filter Include="amd64">
-      <UniqueIdentifier>{52586b47-9960-48d9-a656-88cc97c57cfb}</UniqueIdentifier>
-    </Filter>
-  </ItemGroup>
-  <ItemGroup>
-    <ClCompile Include="ApiProvider.cpp">
-      <Filter>Source Files</Filter>
-    </ClCompile>
-    <ClCompile Include="Extension.cpp">
-      <Filter>Source Files</Filter>
-    </ClCompile>
-    <ClCompile Include="SymbolBase.cpp">
-      <Filter>Source Files</Filter>
-    </ClCompile>
-    <ClCompile Include="SymbolData.cpp">
-      <Filter>Source Files</Filter>
-    </ClCompile>
-    <ClCompile Include="SymbolServices.cpp">
-      <Filter>Source Files</Filter>
-    </ClCompile>
-    <ClCompile Include="SymbolSet.cpp">
-      <Filter>Source Files</Filter>
-    </ClCompile>
-    <ClCompile Include="SymbolTypes.cpp">
-      <Filter>Source Files</Filter>
-    </ClCompile>
-    <ClCompile Include="SymManager.cpp">
-      <Filter>Source Files</Filter>
-    </ClCompile>
-<<<<<<< HEAD
-    <ClCompile Include="ImportSymbols.cpp">
-=======
-    <ClCompile Include="SymbolFunction.cpp">
->>>>>>> db385ea1
-      <Filter>Source Files</Filter>
-    </ClCompile>
-  </ItemGroup>
-  <ItemGroup>
-    <ClInclude Include="ApiProvider.h">
-      <Filter>Header Files</Filter>
-    </ClInclude>
-    <ClInclude Include="HelpStrings.h">
-      <Filter>Header Files</Filter>
-    </ClInclude>
-    <ClInclude Include="InternalGuids.h">
-      <Filter>Header Files</Filter>
-    </ClInclude>
-    <ClInclude Include="ObjectModel.h">
-      <Filter>Header Files</Filter>
-    </ClInclude>
-    <ClInclude Include="SymbolBase.h">
-      <Filter>Header Files</Filter>
-    </ClInclude>
-    <ClInclude Include="SymbolData.h">
-      <Filter>Header Files</Filter>
-    </ClInclude>
-    <ClInclude Include="SymbolServices.h">
-      <Filter>Header Files</Filter>
-    </ClInclude>
-    <ClInclude Include="SymbolSet.h">
-      <Filter>Header Files</Filter>
-    </ClInclude>
-    <ClInclude Include="SymbolTypes.h">
-      <Filter>Header Files</Filter>
-    </ClInclude>
-    <ClInclude Include="SymBuilder.h">
-      <Filter>Header Files</Filter>
-    </ClInclude>
-    <ClInclude Include="SymManager.h">
-      <Filter>Header Files</Filter>
-    </ClInclude>
-<<<<<<< HEAD
-    <ClInclude Include="ImportSymbols.h">
-=======
-    <ClInclude Include="SymbolFunction.h">
->>>>>>> db385ea1
-      <Filter>Header Files</Filter>
-    </ClInclude>
-  </ItemGroup>
-  <ItemGroup>
-    <None Include="packages.config" />
-    <None Include="x86\dbgmodel.dll">
-      <Filter>x86</Filter>
-    </None>
-    <None Include="x86\dbghelp.dll">
-      <Filter>x86</Filter>
-    </None>
-    <None Include="x86\dbgeng.dll">
-      <Filter>x86</Filter>
-    </None>
-    <None Include="x86\dbgcore.dll">
-      <Filter>x86</Filter>
-    </None>
-    <None Include="woa\dbgmodel.dll">
-      <Filter>woa</Filter>
-    </None>
-    <None Include="woa\dbghelp.dll">
-      <Filter>woa</Filter>
-    </None>
-    <None Include="woa\dbgeng.dll">
-      <Filter>woa</Filter>
-    </None>
-    <None Include="woa\dbgcore.dll">
-      <Filter>woa</Filter>
-    </None>
-    <None Include="arm64\dbgmodel.dll">
-      <Filter>arm64</Filter>
-    </None>
-    <None Include="arm64\dbghelp.dll">
-      <Filter>arm64</Filter>
-    </None>
-    <None Include="arm64\dbgeng.dll">
-      <Filter>arm64</Filter>
-    </None>
-    <None Include="arm64\dbgcore.dll">
-      <Filter>arm64</Filter>
-    </None>
-    <None Include="amd64\dbgmodel.dll">
-      <Filter>amd64</Filter>
-    </None>
-    <None Include="amd64\dbghelp.dll">
-      <Filter>amd64</Filter>
-    </None>
-    <None Include="amd64\dbgeng.dll">
-      <Filter>amd64</Filter>
-    </None>
-    <None Include="amd64\dbgcore.dll">
-      <Filter>amd64</Filter>
-    </None>
-  </ItemGroup>
-  <ItemGroup>
-    <ResourceCompile Include="SymBuilder.rc">
-      <Filter>Resource Files</Filter>
-    </ResourceCompile>
-  </ItemGroup>
+﻿<?xml version="1.0" encoding="utf-8"?>
+<Project ToolsVersion="4.0" xmlns="http://schemas.microsoft.com/developer/msbuild/2003">
+  <ItemGroup>
+    <Filter Include="Source Files">
+      <UniqueIdentifier>{4FC737F1-C7A5-4376-A066-2A32D752A2FF}</UniqueIdentifier>
+      <Extensions>cpp;c;cc;cxx;c++;cppm;ixx;def;odl;idl;hpj;bat;asm;asmx</Extensions>
+    </Filter>
+    <Filter Include="Header Files">
+      <UniqueIdentifier>{93995380-89BD-4b04-88EB-625FBE52EBFB}</UniqueIdentifier>
+      <Extensions>h;hh;hpp;hxx;h++;hm;inl;inc;ipp;xsd</Extensions>
+    </Filter>
+    <Filter Include="Resource Files">
+      <UniqueIdentifier>{67DA6AB6-F800-4c08-8B7A-83BB121AAD01}</UniqueIdentifier>
+      <Extensions>rc;ico;cur;bmp;dlg;rc2;rct;bin;rgs;gif;jpg;jpeg;jpe;resx;tiff;tif;png;wav;mfcribbon-ms</Extensions>
+    </Filter>
+    <Filter Include="x86">
+      <UniqueIdentifier>{d33ecf74-f353-4067-8906-5bd388c3a475}</UniqueIdentifier>
+    </Filter>
+    <Filter Include="woa">
+      <UniqueIdentifier>{8c5b8740-4dc4-49bc-8d1b-90bd1de57aad}</UniqueIdentifier>
+    </Filter>
+    <Filter Include="arm64">
+      <UniqueIdentifier>{99cf6baf-372a-4a7c-b717-6e791843283a}</UniqueIdentifier>
+    </Filter>
+    <Filter Include="amd64">
+      <UniqueIdentifier>{52586b47-9960-48d9-a656-88cc97c57cfb}</UniqueIdentifier>
+    </Filter>
+  </ItemGroup>
+  <ItemGroup>
+    <ClCompile Include="ApiProvider.cpp">
+      <Filter>Source Files</Filter>
+    </ClCompile>
+    <ClCompile Include="Extension.cpp">
+      <Filter>Source Files</Filter>
+    </ClCompile>
+    <ClCompile Include="SymbolBase.cpp">
+      <Filter>Source Files</Filter>
+    </ClCompile>
+    <ClCompile Include="SymbolData.cpp">
+      <Filter>Source Files</Filter>
+    </ClCompile>
+    <ClCompile Include="SymbolServices.cpp">
+      <Filter>Source Files</Filter>
+    </ClCompile>
+    <ClCompile Include="SymbolSet.cpp">
+      <Filter>Source Files</Filter>
+    </ClCompile>
+    <ClCompile Include="SymbolTypes.cpp">
+      <Filter>Source Files</Filter>
+    </ClCompile>
+    <ClCompile Include="SymManager.cpp">
+      <Filter>Source Files</Filter>
+    </ClCompile>
+    <ClCompile Include="SymbolFunction.cpp">
+      <Filter>Source Files</Filter>
+    </ClCompile>
+    <ClCompile Include="ImportSymbols.cpp">
+      <Filter>Source Files</Filter>
+    </ClCompile>    
+  </ItemGroup>
+  <ItemGroup>
+    <ClInclude Include="ApiProvider.h">
+      <Filter>Header Files</Filter>
+    </ClInclude>
+    <ClInclude Include="HelpStrings.h">
+      <Filter>Header Files</Filter>
+    </ClInclude>
+    <ClInclude Include="InternalGuids.h">
+      <Filter>Header Files</Filter>
+    </ClInclude>
+    <ClInclude Include="ObjectModel.h">
+      <Filter>Header Files</Filter>
+    </ClInclude>
+    <ClInclude Include="SymbolBase.h">
+      <Filter>Header Files</Filter>
+    </ClInclude>
+    <ClInclude Include="SymbolData.h">
+      <Filter>Header Files</Filter>
+    </ClInclude>
+    <ClInclude Include="SymbolServices.h">
+      <Filter>Header Files</Filter>
+    </ClInclude>
+    <ClInclude Include="SymbolSet.h">
+      <Filter>Header Files</Filter>
+    </ClInclude>
+    <ClInclude Include="SymbolTypes.h">
+      <Filter>Header Files</Filter>
+    </ClInclude>
+    <ClInclude Include="SymBuilder.h">
+      <Filter>Header Files</Filter>
+    </ClInclude>
+    <ClInclude Include="SymManager.h">
+      <Filter>Header Files</Filter>
+    </ClInclude>
+      <Filter>Header Files</Filter>
+    </ClInclude>
+  </ItemGroup>
+  <ItemGroup>
+    <None Include="packages.config" />
+    <None Include="x86\dbgmodel.dll">
+      <Filter>x86</Filter>
+    </None>
+    <None Include="x86\dbghelp.dll">
+      <Filter>x86</Filter>
+    </None>
+    <None Include="x86\dbgeng.dll">
+      <Filter>x86</Filter>
+    </None>
+    <None Include="x86\dbgcore.dll">
+      <Filter>x86</Filter>
+    </None>
+    <None Include="woa\dbgmodel.dll">
+      <Filter>woa</Filter>
+    </None>
+    <None Include="woa\dbghelp.dll">
+      <Filter>woa</Filter>
+    </None>
+    <None Include="woa\dbgeng.dll">
+      <Filter>woa</Filter>
+    </None>
+    <None Include="woa\dbgcore.dll">
+      <Filter>woa</Filter>
+    </None>
+    <None Include="arm64\dbgmodel.dll">
+      <Filter>arm64</Filter>
+    </None>
+    <None Include="arm64\dbghelp.dll">
+      <Filter>arm64</Filter>
+    </None>
+    <None Include="arm64\dbgeng.dll">
+      <Filter>arm64</Filter>
+    </None>
+    <None Include="arm64\dbgcore.dll">
+      <Filter>arm64</Filter>
+    </None>
+    <None Include="amd64\dbgmodel.dll">
+      <Filter>amd64</Filter>
+    </None>
+    <None Include="amd64\dbghelp.dll">
+      <Filter>amd64</Filter>
+    </None>
+    <None Include="amd64\dbgeng.dll">
+      <Filter>amd64</Filter>
+    </None>
+    <None Include="amd64\dbgcore.dll">
+      <Filter>amd64</Filter>
+    </None>
+  </ItemGroup>
+  <ItemGroup>
+    <ResourceCompile Include="SymBuilder.rc">
+      <Filter>Resource Files</Filter>
+    </ResourceCompile>
+  </ItemGroup>
 </Project>