--- conflicted
+++ resolved
@@ -1,994 +1,990 @@
-//**************************************************************************
-//
-// SymbolSet.h
-//
-// The header for our implementation of a "symbol set".  A "symbol set" is an
-// abstraction for the available symbols for a given module.  It is a set of
-// "stacked" interfaces which implements progressively more functionality depending
-// on the complexity of the symbol implementation.
-//
-//**************************************************************************
-//
-// Copyright (c) Microsoft Corporation.  All rights reserved.
-//
-//**************************************************************************
-
-#ifndef __SYMBOLSET_H__
-#define __SYMBOLSET_H__
-
-namespace Debugger
-{
-namespace TargetComposition
-{
-namespace Services
-{
-namespace SymbolBuilder
-{
-
-class SymbolBuilderManager;
-
-//*************************************************
-// Overall Symbol Set:
-//
-
-// SymbolRangeList:
-//
-// Provides a list of address ranges in sorted order which can be binary searched for a given symbol or set
-// of symbols.
-//
-class SymbolRangeList
-{
-public:
-
-    using SymbolList = std::vector<ULONG64>;
-
-    // SymbolRangeList():
-    //
-    // Creates a new symbol range list covering the half-open set [start, end).  Initially, there
-    // are no symbols in the list.
-    //
-    SymbolRangeList()
-    {
-    }
-
-    // FindSymbols():
-    //
-    // Find the list of symbols which overlap a given address.  If such can be found, true is returned and
-    // an output pointer to the list of symbol ids is passed in 'pSymbolList'
-    //
-    bool FindSymbols(_In_ ULONG64 address, _Out_ SymbolList const** pSymbolList);
-
-    // AddSymbol():
-    //
-    // Adds a symbol to the range list.  The symbol's address range is given by the half-open set 
-    // [start, end).  
-    //
-    HRESULT AddSymbol(_In_ ULONG64 start, _In_ ULONG64 end, _In_ ULONG64 symbol);
-
-    // RemoveSymbol():
-    //
-    // Removes a symbol from the range list.
-    //
-    HRESULT RemoveSymbol(_In_ ULONG64 start, _In_ ULONG64 end, _In_ ULONG64 symbol);
-
-private:
-    
-    struct AddressRange
-    {
-        ULONG64 Start;
-        ULONG64 End;
-        SymbolList Symbols;
-    };
-
-    // RemoveSymbolFromList():
-    //
-    // Removes a symbol from the given list.
-    //
-    void RemoveSymbolFromList(_Inout_ SymbolList& list, _In_ ULONG64 symbol)
-    {
-        for (auto it = list.begin(); it != list.end(); ++it)
-        {
-            if (*it == symbol)
-            {
-                list.erase(it);
-                break;
-            }
-        }
-    }
-
-    std::vector<AddressRange> m_ranges;
-
-};
-
-// SymbolSet:
-//
-// Our representation for our "in memory constructed" symbols for a given module within a given 
-// process context.
-//
-class SymbolSet : 
-    public Microsoft::WRL::RuntimeClass<
-        Microsoft::WRL::RuntimeClassFlags<Microsoft::WRL::RuntimeClassType::ClassicCom>,
-        ISvcSymbolSet,
-        ISvcSymbolSetSimpleNameResolution,
-        ISvcSymbolSetScopeResolution,
-        ISvcDescription
-        >
-{
-public:
-
-    //
-    // ScopeBoundIdFlag: Indicates that the ID is a scope binding and not an index
-    //                   into our master list of symbols.
-    //
-    static constexpr ULONG64 ScopeBoundIdFlag = (1ull << 63);
-
-    SymbolSet() :
-        m_nextId(0),
-        m_demandCreatePointerTypes(true),
-        m_demandCreateArrayTypes(true)
-    {
-    }
-
-    //*************************************************
-    // ISvcSymbolSet:
-    //
-
-    //
-    // GetSymbolById():
-    //
-    // Returns the symbol for a given symbol ID (returned by ISvcSymbol::GetId)
-    //
-    IFACEMETHOD(GetSymbolById)(_In_ ULONG64 symbolId,
-                               _COM_Outptr_ ISvcSymbol **ppSymbol);
-	
-    //
-    // EnumerateAllSymbols():
-    //
-    // Enumerates all symbols in the set.
-    //
-    IFACEMETHOD(EnumerateAllSymbols)(_COM_Outptr_ ISvcSymbolSetEnumerator **ppEnumerator);
-
-    //*************************************************
-    // ISvcSymbolSetSimpleNameResolution:
-    //
-
-    // FindSymbolByName():
-    //
-    // Finds symbolic information for a given name.  The method fails if the symbol cannot be located.
-    //
-    IFACEMETHOD(FindSymbolByName)(_In_ PCWSTR symbolName, _COM_Outptr_ ISvcSymbol **ppSymbol);
-
-    // FindSymbolByOffset():
-    //
-    // Finds symbolic information for a given offset.  If the "exactMatchOnly" parameter is true, this will only return
-    // a symbol which is exactly at the offset given.  If the "exactMatchOnly" parameter is false, this will return the 
-    // closest symbol before the given offset.  If no such symbol can be found, the method fails.
-    //
-    // Note that if a given symbol (e.g.: a function) has multiple disjoint address ranges and one of those address
-    // ranges has been moved to *BELOW* the base address of the symbol, the returned "symbolOffset" may be
-    // interpreted as a signed value (and S_FALSE should be returned in such a case).  This can be confirmed
-    // by querying the symbol for its address ranges.
-    //
-    IFACEMETHOD(FindSymbolByOffset)(_In_ ULONG64 moduleOffset,
-                                    _In_ bool exactMatchOnly,
-                                    _COM_Outptr_ ISvcSymbol **ppSymbol,
-                                    _Out_ ULONG64 *pSymbolOffset);
-
-    //*************************************************
-    // ISvcSymbolSetScopeResolution:
-    //
-
-    // GetGlobalScope():
-    //
-    // Returns a scope representing the global scope of the module the symbol set represents.  This 
-    // may be an aggregation of other symbols one could discover through fully enumerating the symbol
-    // set.
-    //
-    IFACEMETHOD(GetGlobalScope)(_COM_Outptr_ ISvcSymbolSetScope **ppScope);
-
-    // FindScopeByOffset():
-    //
-    // Finds a scope by an offset within the image (which is assumed to be an offset within
-    // a function or other code area)
-    //
-    IFACEMETHOD(FindScopeByOffset)(_In_ ULONG64 moduleOffset,
-                                   _COM_Outptr_ ISvcSymbolSetScope **ppScope);
-
-    // FindScopeFrame():
-    //
-    // Finds a scope by the unwound context record for a stack frame.
-    //
-    IFACEMETHOD(FindScopeFrame)(_In_ ISvcProcess *pProcess,
-                                _In_ ISvcRegisterContext *pRegisterContext,
-                                _COM_Outptr_ ISvcSymbolSetScopeFrame **ppScopeFrame);
-
-    //*************************************************
-    // ISvcDescription:
-    //
-
-    // GetDescription():
-    //
-    // Gets a description of the object on which the interface exists.  This is intended for short textual
-    // display in some UI element.
-    //
-    IFACEMETHOD(GetDescription)(_Out_ BSTR *pObjectDescription)
-    {
-        //
-        // Give the symbol set a description so that commands in the debugger (e.g.: lm) can show something
-        // useful for what kind of symbols are loaded.
-        //
-        *pObjectDescription = SysAllocString(L"Symbol Builder Symbols");
-        return (*pObjectDescription == nullptr ? E_OUTOFMEMORY : S_OK);
-    }
-
-    //*************************************************
-    // Internal APIs:
-    //
-
-    // RuntimeClassInitialize():
-    //
-    // Initialize a new symbol set.
-    //
-    HRESULT RuntimeClassInitialize(_In_ ISvcModule *pModule, 
-                                   _In_ SymbolBuilderProcess *pOwningProcess,
-                                   _In_ bool addBasicCTypes = true)
-    {
-        HRESULT hr = S_OK;
-
-        m_spModule = pModule;
-        m_pOwningProcess = pOwningProcess;
-
-        if (addBasicCTypes)
-        {
-            hr = AddBasicCTypes();
-        }
-
-        return hr;
-    }
-
-    // AddBasicCTypes():
-    //
-    // Called to add a basic set of C defined types to the symbol set.
-    //
-    HRESULT AddBasicCTypes();
-
-    // AddNewSymbol():
-    //
-    // Called to add a new symbol to our management lists and assign it a unique id.
-    //
-    HRESULT AddNewSymbol(_In_ BaseSymbol *pBaseSymbol, _Out_ ULONG64 *pUniqueId);
-
-    // DeleteExistingSymbol():
-    //
-    // Called to delete a symbol from our management lists.  If anyone still has a handle to the unique id
-    // associated with that symbol, their symbol becomes invalid.  The symbol will no longer resolve.
-    //
-    HRESULT DeleteExistingSymbol(_In_ ULONG64 uniqueId);
-
-    // InvalidateExternalCaches():
-    //
-    // Fires an event notification to any listeners indicating that their caching of symbols from this
-    // set should be invalidated.  This is required *ANY TIME* we *CHANGE* the underlying types, fields, etc...
-    // that we project upwards.
-    //
-    HRESULT InvalidateExternalCaches();
-
-    // FindTypeByName():
-    //
-    // Finds a type by name.  If the symbol set is allowed to demand create pointer and array types and
-    // 'allowAutoCreations' is true, this will do so if need be.
-    //
-    HRESULT FindTypeByName(_In_ std::wstring const& typeName,
-                           _Out_ ULONG64 *pTypeId,
-                           _COM_Outptr_opt_ BaseTypeSymbol **ppTypeSymbol,
-                           _In_ bool allowAutoCreations = true);
-
-<<<<<<< HEAD
-    // SetImporter():
-    //
-    // Sets an "on demand" importer to use for this symbol set.
-    //
-    void SetImporter(_In_ std::unique_ptr<SymbolImporter>&& importer)
-    {
-        m_spImporter = std::move(importer);
-=======
-    // GetScopeBindingId():
-    //
-    // Gets a new ID for a scope binding.
-    //
-    HRESULT GetScopeBindingId(_In_ ULONG64 variableId,
-                              _In_ ULONG64 moduleOffset,
-                              _Out_ ULONG64 *pId)
-    {
-        auto fn = [&]()
-        {
-            m_scopeBindings.push_back( std::pair<ULONG64, ULONG64> { variableId, moduleOffset } );
-            *pId = ScopeBoundIdFlag | (m_scopeBindings.size() - 1);
-            return S_OK;
-        };
-        return ConvertException(fn);
->>>>>>> db385ea1
-    }
-
-    //*************************************************
-    // Internal Accessors:
-    //
-
-    // InternalGetSymbol():
-    //
-    // Gets a symbol by its unique ID without adding any reference count.  The caller must be extremely
-    // careful in its usage of this symbol.
-    //
-    BaseSymbol *InternalGetSymbol(_In_ ULONG64 uniqueId) const
-    {
-        if (uniqueId >= m_symbols.size())
-        {
-            return nullptr;
-        }
-
-        ISvcSymbol *pSymbol = m_symbols[static_cast<size_t>(uniqueId)].Get();
-        return static_cast<BaseSymbol *>(pSymbol);
-    }
-
-    // InternalGetSymbolByName():
-    //
-    // Finds a symbol by its fully qualified name.  Returns 0 as a symbol id if no such symbol can be found.
-    //
-    ULONG64 InternalGetSymbolIdByName(_In_ std::wstring const& symbolName)
-    {
-        auto it = m_symbolNameMap.find(symbolName);
-        if (it == m_symbolNameMap.end())
-        {
-            return 0;
-        }
-        return it->second;
-    }
-
-    // InternalAddSymbolRange():
-    //
-    // Adds a mapping of [start, end) as a half-open address range to the existing symbol.
-    //
-    HRESULT InternalAddSymbolRange(_In_ ULONG64 start, _In_ ULONG64 end, _In_ ULONG64 symbol)
-    {
-        return m_symbolRanges.AddSymbol(start, end, symbol);
-    }
-
-    // InternalRemoveSymbolRange():
-    //
-    // Removes a mapping of [start, end) as a half-open address range from the existing symbol.
-    //
-    HRESULT InternalRemoveSymbolRange(_In_ ULONG64 start, _In_ ULONG64 end, _In_ ULONG64 symbol)
-    {
-        return m_symbolRanges.RemoveSymbol(start, end, symbol);
-    }
-
-    std::vector<Microsoft::WRL::ComPtr<ISvcSymbol>> const& InternalGetSymbols() { return m_symbols; }
-    std::vector<ULONG64> const& InternalGetGlobalSymbols() const { return m_globalSymbols; }
-    IDebugServiceManager* GetServiceManager() const;
-    ISvcMachineArchitecture* GetArchInfo() const;
-<<<<<<< HEAD
-    ISvcModule* GetModule() const;
-    SymbolBuilderProcess* GetOwningProcess() const { return m_pOwningProcess; }
-=======
-    SymbolBuilderManager* GetSymbolBuilderManager() const;
->>>>>>> db385ea1
-
-private:
-
-    ULONG64 GetUniqueId() 
-    {
-        return ++m_nextId;
-    }
-
-    // HasImporter():
-    //
-    // Indicates whether or not we have an underlying symbol importer.
-    //
-    bool HasImporter() const { return m_spImporter.get() != nullptr; }
-
-    // The next "unique id" that we will hand out when a new symbol is constructed
-    ULONG64 m_nextId;
-
-    // The master index of all symbols by their assigned unique id.
-    std::vector<Microsoft::WRL::ComPtr<ISvcSymbol>> m_symbols;
-
-    // The master index of "global" symbols
-    std::vector<ULONG64> m_globalSymbols;
-
-    // Scope bindings: pair< variable id, moduleOffset > 
-    std::vector<std::pair<ULONG64, ULONG64>> m_scopeBindings;
-
-    // The master index of names -> global symbol IDs
-    std::unordered_map<std::wstring, ULONG64> m_symbolNameMap;
-
-    // The module for which we are the symbols
-    Microsoft::WRL::ComPtr<ISvcModule> m_spModule;
-
-    // Weak pointer back 
-    SymbolBuilderProcess *m_pOwningProcess;
-
-    // Tracks the address ranges associated with global symbols.
-    SymbolRangeList m_symbolRanges;
-
-    // If we have an importer that will automatically pull in underlying symbols, this points
-    // to it. 
-    std::unique_ptr<SymbolImporter> m_spImporter;
-
-    // Configuration options:
-    bool m_demandCreatePointerTypes;
-    bool m_demandCreateArrayTypes;
-    
-};
-
-// BaseSymbolEnumerator:
-//
-// A base class for symbol enumeration which provides certain helpers.
-//
-class BaseSymbolEnumerator :
-    public Microsoft::WRL::Implements<
-        Microsoft::WRL::RuntimeClassFlags<Microsoft::WRL::RuntimeClassType::ClassicCom>,
-        ISvcSymbolSetEnumerator
-        >
-{
-public:
-
-    //*************************************************
-    // ISvcSymbolSetEnumerator:
-    //
-
-    // Reset():
-    //
-    // Resets the position of the enumerator.
-    //
-    IFACEMETHOD(Reset)()
-    {
-        m_pos = 0;
-        return S_OK;
-    }
-
-    // GetNext():
-    //
-    // Gets the next symbol from the enumerator.
-    //
-    IFACEMETHOD(GetNext)(_COM_Outptr_ ISvcSymbol **ppSymbol)
-    {
-        *ppSymbol = nullptr;
-        return E_BOUNDS;
-    }
-
-    //*************************************************
-    // Internal APIs:
-    //
-
-    SymbolSet *InternalGetSymbolSet() const { return m_spSymbolSet.Get(); }
-
-protected:
-
-    //*************************************************
-    // Internal APIs:
-    //
-
-    HRESULT BaseInitialize(_In_ SymbolSet *pSymbolSet)
-    {
-        m_spSymbolSet = pSymbolSet;
-        m_searchKind = SvcSymbol;
-        m_pSearchInfo = nullptr;
-        return Reset();
-    }
-
-    HRESULT BaseInitialize(_In_ SymbolSet *pSymbolSet,
-                           _In_ SvcSymbolKind symKind,
-                           _In_opt_ PCWSTR pwszName,
-                           _In_opt_ SvcSymbolSearchInfo *pSearchInfo)
-    {
-        auto fn = [&]()
-        {
-            m_spSymbolSet = pSymbolSet;
-            m_searchKind = symKind;
-            m_pSearchInfo = nullptr;
-            if (pwszName != nullptr)
-            {
-                m_searchName = pwszName;
-            }
-            if (pSearchInfo != nullptr)
-            {
-                size_t dataSize = pSearchInfo->HeaderSize + pSearchInfo->InfoSize;
-                m_searchData.reset(new(std::nothrow) unsigned char[dataSize]);
-                if (m_searchData.get() == nullptr)
-                {
-                    return E_OUTOFMEMORY;
-                }
-                m_pSearchInfo = reinterpret_cast<SvcSymbolSearchInfo *>(m_searchData.get());
-                memcpy(m_pSearchInfo, pSearchInfo, dataSize);
-            }
-            return Reset();
-        };
-        return ConvertException(fn);
-    }
-
-    // SymbolMatchesSearchCriteria():
-    //
-    // Checks whether a given symbol from the scope matches other search criteria (name, kind,
-    // type kind, etc...)
-    //
-    bool SymbolMatchesSearchCriteria(_In_ BaseSymbol *pSymbol) const
-    {
-        if (m_searchKind != SvcSymbol && pSymbol->InternalGetKind() != m_searchKind)
-        {
-            return false;
-        }
-
-        if (!m_searchName.empty())
-        {
-            wchar_t const *pMatchName = 
-                (m_pSearchInfo != nullptr && (m_pSearchInfo->SearchOptions & 
-                                              SvcSymbolSearchQualifiedName) != 0) ?
-                    pSymbol->InternalGetQualifiedName().c_str() :
-                    pSymbol->InternalGetName().c_str();
-
-            if (!pMatchName || wcscmp(pMatchName, m_searchName.c_str()) != 0)
-            {
-                return false;
-            }
-        }
-
-        if (m_searchKind == SvcSymbolType && m_pSearchInfo != nullptr &&
-            m_pSearchInfo->InfoSize >= FIELD_OFFSET(SvcTypeSearchInfo, SearchType) + 
-                                       sizeof (SvcSymbolTypeKind))
-        {
-            SvcTypeSearchInfo *pTypeSearchInfo = reinterpret_cast<SvcTypeSearchInfo *>(
-                reinterpret_cast<char *>(m_pSearchInfo) + m_pSearchInfo->HeaderSize
-                );
-
-            BaseTypeSymbol *pTypeSymbol = static_cast<BaseTypeSymbol *>(pSymbol);
-            if (pTypeSymbol->InternalGetTypeKind() != pTypeSearchInfo->SearchType)
-            {
-                return false;
-            }
-        }
-
-        return true;
-    }
-
-    size_t m_pos;
-    Microsoft::WRL::ComPtr<SymbolSet> m_spSymbolSet;
-
-    SvcSymbolKind m_searchKind;
-    std::wstring m_searchName;
-    SvcSymbolSearchInfo *m_pSearchInfo;
-    std::unique_ptr<unsigned char[]> m_searchData;
-};
-
-// GlobalSymbolEnumerator:
-//
-// An enumerator which enumerates all of the global symbols within a symbol set.
-//
-class GlobalEnumerator :
-    public Microsoft::WRL::RuntimeClass<
-        Microsoft::WRL::RuntimeClassFlags<Microsoft::WRL::RuntimeClassType::ClassicCom>,
-        BaseSymbolEnumerator
-        >
-{
-public:
-
-    //*************************************************
-    // ISvcSymbolSetEnumerator:
-    //
-
-    // GetNext():
-    //
-    // Gets the next symbol from the enumerator.
-    //
-    IFACEMETHOD(GetNext)(_COM_Outptr_ ISvcSymbol **ppSymbol)
-    {
-        *ppSymbol = nullptr;
-
-        //
-        // NOTE: There may be gaps in our id <-> symbol mapping because of deleted symbols or other
-        //       unused IDs.  We cannot return nullptr.  Any such empty slot in our internal list
-        //       needs to be skipped.
-        //
-        auto&& symbols = m_spSymbolSet->InternalGetSymbols();
-
-        while (m_pos < symbols.size())
-        {
-            ISvcSymbol *pSymbol = symbols[m_pos].Get();
-            ++m_pos;
-            if (pSymbol != nullptr)
-            {
-                BaseSymbol *pBaseSymbol = static_cast<BaseSymbol *>(pSymbol);
-                if (SymbolMatchesSearchCriteria(pBaseSymbol))
-                {
-                    Microsoft::WRL::ComPtr<ISvcSymbol> spSymbol = pSymbol;
-                    *ppSymbol = spSymbol.Detach();
-                    return S_OK;
-                }
-            }
-        }
-
-        return E_BOUNDS;
-    }
-
-    //*************************************************
-    // Internal APIs:
-    //
-
-    HRESULT RuntimeClassInitialize(_In_ SymbolSet *pSymbolSet)
-    {
-        return BaseInitialize(pSymbolSet);
-    }
-
-    HRESULT RuntimeClassInitialize(_In_ SymbolSet *pSymbolSet,
-                                   _In_ SvcSymbolKind symKind,
-                                   _In_opt_ PCWSTR pwszName,
-                                   _In_opt_ SvcSymbolSearchInfo *pSearchInfo)
-    {
-        return BaseInitialize(pSymbolSet, symKind, pwszName, pSearchInfo);
-    }
-};
-
-// GlobalScope:
-//
-// A representation of the global scope.
-//
-class GlobalScope :
-    public Microsoft::WRL::RuntimeClass<
-        Microsoft::WRL::RuntimeClassFlags<Microsoft::WRL::RuntimeClassType::ClassicCom>,
-        ISvcSymbolSetScope,
-        ISvcSymbolChildren
-        >
-{
-public:
-
-    //*************************************************
-    // ISvcSymbolSetScope:
-
-    // EnumerateArguments():
-    //
-    // If the scope is a function scope (or is a lexical sub-scope of a function), this enumerates
-    // the arguments of the function.  
-    //
-    // This will fail for a scope for which arguments are inappropriate.
-    //
-    IFACEMETHOD(EnumerateArguments)(_COM_Outptr_ ISvcSymbolSetEnumerator **ppEnum)
-    {
-        //
-        // There are no "arguments" in the global scope.
-        //
-        *ppEnum = nullptr;
-        return E_FAIL;
-    }
-
-    // EnumerateLocals():
-    //
-    // Enumerates the locals within the scope.  
-    //
-    IFACEMETHOD(EnumerateLocals)(_COM_Outptr_ ISvcSymbolSetEnumerator **ppEnum)
-    {
-        //
-        // There are no "local variables" in the global scope.
-        //
-        *ppEnum = nullptr;
-        return E_FAIL;
-    }
-
-    //*************************************************
-    // ISvcSymbolSetChildren:
-    //
-
-    // EnumerateChildren():
-    //
-    // Enumerates all children of the given symbol.
-    //
-    IFACEMETHOD(EnumerateChildren)(_In_ SvcSymbolKind kind,
-                                   _In_opt_z_ PCWSTR pwszName,
-                                   _In_opt_ SvcSymbolSearchInfo *pSearchInfo,
-                                   _COM_Outptr_ ISvcSymbolSetEnumerator **ppChildEnum)
-    {
-        HRESULT hr = S_OK;
-        *ppChildEnum = nullptr;
-
-        Microsoft::WRL::ComPtr<GlobalEnumerator> spEnum;
-        IfFailedReturn(Microsoft::WRL::MakeAndInitialize<GlobalEnumerator>(&spEnum,
-                                                                           m_spSymbolSet.Get(),
-                                                                           kind,
-                                                                           pwszName,
-                                                                           pSearchInfo));
-
-        *ppChildEnum = spEnum.Detach();
-        return hr;
-    }
-
-    //*************************************************
-    // Internal APIs:
-    //
-
-    HRESULT RuntimeClassInitialize(_In_ SymbolSet *pSymbolSet)
-    {
-        m_spSymbolSet = pSymbolSet;
-        return S_OK;
-    }
-
-private:
-
-    Microsoft::WRL::ComPtr<SymbolSet> m_spSymbolSet;
-
-};
-
-// BaseScope:
-//
-// The base of a scope or a scope frame for a function.  Note that we only support function scopes.
-// It is entirely possible to have a scope which represents a deeply nested lexical scope, etc...
-// This base class implements all necessary scope functionality outside of that required 
-// specifically for a scope frame.  It also provides some helpers for a scope frame.
-//
-class BaseScope :
-    public Microsoft::WRL::Implements<
-        Microsoft::WRL::RuntimeClassFlags<Microsoft::WRL::RuntimeClassType::ClassicCom>,
-        ISvcSymbolSetScope,
-        ISvcSymbolChildren
-        >
-{
-public:
-
-    //*************************************************
-    // ISvcSymbolSetScope:
-
-    // EnumerateArguments():
-    //
-    // If the scope is a function scope (or is a lexical sub-scope of a function), this enumerates
-    // the arguments of the function.  
-    //
-    // This will fail for a scope for which arguments are inappropriate.
-    //
-    IFACEMETHOD(EnumerateArguments)(_COM_Outptr_ ISvcSymbolSetEnumerator **ppEnum);
-
-    // EnumerateLocals():
-    //
-    // Enumerates the locals within the scope.  
-    //
-    IFACEMETHOD(EnumerateLocals)(_COM_Outptr_ ISvcSymbolSetEnumerator **ppEnum);
-
-    //*************************************************
-    // ISvcSymbolSetChildren:
-    //
-
-    // EnumerateChildren():
-    //
-    // Enumerates all children of the given symbol.
-    //
-    IFACEMETHOD(EnumerateChildren)(_In_ SvcSymbolKind kind,
-                                   _In_opt_z_ PCWSTR pwszName,
-                                   _In_opt_ SvcSymbolSearchInfo *pSearchInfo,
-                                   _COM_Outptr_ ISvcSymbolSetEnumerator **ppChildEnum);
-
-    //*************************************************
-    // Internal APIs:
-    //
-
-    SymbolSet *InternalGetSymbolSet() const { return m_spSymbolSet.Get(); }
-    FunctionSymbol *InternalGetFunction() const { return m_spFunction.Get(); }
-    ULONG64 InternalGetFunctionOffset() const { return m_srelOffset; }
-    ISvcProcess *InternalGetScopeFrameProcess() const { return m_spFrameProcess.Get(); }
-    ISvcRegisterContext *InternalGetScopeFrameContext() const { return m_spFrameContext.Get(); }
-
-protected:
-
-    //*************************************************
-    // Internal APIs:
-    //
-
-    HRESULT BaseInitialize(_In_ SymbolSet *pSymbolSet,
-                           _In_ FunctionSymbol *pFunction,
-                           _In_ ULONG64 srelOffset,
-                           _In_opt_ ISvcProcess *pFrameProcess = nullptr,
-                           _In_opt_ ISvcRegisterContext *pFrameContext = nullptr)
-    {
-        HRESULT hr = S_OK;
-
-        m_spSymbolSet = pSymbolSet;
-        m_spFunction = pFunction;
-        m_srelOffset = srelOffset;
-        m_spFrameProcess = pFrameProcess;
-
-        if (pFrameContext != nullptr)
-        {
-            IfFailedReturn(pFrameContext->Duplicate(&m_spFrameContext));
-        }
-
-        return hr;
-    }
-
-    // Our owning symbol set
-    Microsoft::WRL::ComPtr<SymbolSet> m_spSymbolSet;
-
-    // The function for which we are a scope.
-    Microsoft::WRL::ComPtr<FunctionSymbol> m_spFunction;
-
-    // The offset relative to the base of m_spFunction for the @pc of this scope
-    ULONG64 m_srelOffset;
-
-    // Information for a scope frame.
-    Microsoft::WRL::ComPtr<ISvcProcess> m_spFrameProcess;
-    Microsoft::WRL::ComPtr<ISvcRegisterContext> m_spFrameContext;
-
-};
-
-// Scope:
-//
-// Represents a scope (detached from a particular register context)
-//
-class Scope :
-    public Microsoft::WRL::RuntimeClass<
-        Microsoft::WRL::RuntimeClassFlags<Microsoft::WRL::RuntimeClassType::ClassicCom>,
-        BaseScope
-        >
-{
-public:
-
-    //*************************************************
-    // Internal APIs:
-    //
-
-    HRESULT RuntimeClassInitialize(_In_ SymbolSet *pSymbolSet,
-                                   _In_ FunctionSymbol *pFunction,
-                                   _In_ ULONG64 srelOffset)
-    {
-        return BaseInitialize(pSymbolSet, pFunction, srelOffset);
-    }
-};
-
-// ScopeFrame:
-//
-// Represents a scope (attached to a particular register context; e.g.: from a stack frame)
-//
-class ScopeFrame :
-    public Microsoft::WRL::RuntimeClass<
-        Microsoft::WRL::RuntimeClassFlags<Microsoft::WRL::RuntimeClassType::ClassicCom>,
-        BaseScope,
-        ISvcSymbolSetScopeFrame
-        >
-{
-public:
-
-    //*************************************************
-    // ISvcSymbolSetScopeFrame:
-    //
-
-    // GetContext():
-    //
-    // Gets the context for the scope frame.
-    //
-    IFACEMETHOD(GetContext)(_In_ SvcContextFlags /*contextFlags*/,
-                            _COM_Outptr_ ISvcRegisterContext **ppRegisterContext)
-    {
-        *ppRegisterContext = nullptr;
-
-        if (InternalGetScopeFrameContext() == nullptr)
-        {
-            return E_FAIL;
-        }
-
-        Microsoft::WRL::ComPtr<ISvcRegisterContext> spRegisterContext = InternalGetScopeFrameContext();
-        *ppRegisterContext = spRegisterContext.Detach();
-        return S_OK;
-    }
-
-    //*************************************************
-    // Internal APIs:
-    //
-
-    HRESULT RuntimeClassInitialize(_In_ SymbolSet *pSymbolSet,
-                                   _In_ FunctionSymbol *pFunction,
-                                   _In_ ULONG64 srelOffset,
-                                   _In_opt_ ISvcProcess *pFrameProcess,
-                                   _In_ ISvcRegisterContext *pFrameContext)
-    {
-        return BaseInitialize(pSymbolSet, pFunction, srelOffset, pFrameProcess, pFrameContext);
-    }
-};
-
-// ScopeEnumerator:
-//
-// A symbol enumerator for a scope.
-//
-class ScopeEnumerator :
-    public Microsoft::WRL::RuntimeClass<
-        Microsoft::WRL::RuntimeClassFlags<Microsoft::WRL::RuntimeClassType::ClassicCom>,
-        BaseSymbolEnumerator
-        >
-{
-public:
-
-    //*************************************************
-    // ISvcSymbolSetEnumerator:
-    //
-
-    // GetNext():
-    //
-    // Gets the next symbol from the enumerator.
-    //
-    IFACEMETHOD(GetNext)(_COM_Outptr_ ISvcSymbol **ppSymbol);
-
-    //*************************************************
-    // Internal APIs:
-    //
-
-    HRESULT RuntimeClassInitialize(_In_ BaseScope *pScope)
-    {
-        m_spScope = pScope;
-        return BaseInitialize(pScope->InternalGetSymbolSet());
-    }
-
-    HRESULT RuntimeClassInitialize(_In_ BaseScope *pScope,
-                                   _In_ SvcSymbolKind symKind,
-                                   _In_opt_ PCWSTR pwszName,
-                                   _In_opt_ SvcSymbolSearchInfo *pSearchInfo)
-    {
-        m_spScope = pScope;
-        return BaseInitialize(pScope->InternalGetSymbolSet(), symKind, pwszName, pSearchInfo);
-    }
-
-private:
-
-    Microsoft::WRL::ComPtr<ISvcSymbolSetScope> m_spScope;
-
-};
-
-// SymbolCacheInvalidateArguments:
-//
-// An event arguments class for DEBUG_SVCEVENT_SYMBOLCACHEINVALIDATE.
-//
-class SymbolCacheInvalidateArguments :
-    public Microsoft::WRL::RuntimeClass<
-        Microsoft::WRL::RuntimeClassFlags<Microsoft::WRL::RuntimeClassType::ClassicCom>,
-        ISvcEventArgumentsSymbolCacheInvalidate
-        >
-{
-public:
-
-    //*************************************************
-    // ISvcEventArgumentsSymbolCacheInvalidate:
-    //
-
-    // GetSymbolsInformation():
-    //
-    // Gets information about the module and symbol set for which cache invalidation should occur.
-    //
-    IFACEMETHOD(GetSymbolsInformation)(_COM_Outptr_ ISvcModule **ppModule,
-                                       _COM_Outptr_ ISvcSymbolSet **ppSymbolSet)
-    {
-        Microsoft::WRL::ComPtr<ISvcModule> spModule = m_spModule;
-        Microsoft::WRL::ComPtr<ISvcSymbolSet> spSymbolSet = m_spSymbolSet;
-
-        *ppModule = spModule.Detach();
-        *ppSymbolSet = spSymbolSet.Detach();
-        return S_OK;
-    }
-
-    //*************************************************
-    // Internal APIs:
-    //
-
-    HRESULT RuntimeClassInitialize(_In_ ISvcModule *pModule,
-                                   _In_ ISvcSymbolSet *pSymbolSet)
-    {
-        m_spModule = pModule;
-        m_spSymbolSet = pSymbolSet;
-        return S_OK;
-    }
-
-
-private:
-
-    Microsoft::WRL::ComPtr<ISvcModule> m_spModule;
-    Microsoft::WRL::ComPtr<ISvcSymbolSet> m_spSymbolSet;
-};
-
-} // SymbolBuilder
-} // Services
-} // TargetComposition
-} // Debugger
-
-
-#endif // __SYMBOLSET_H__
+//**************************************************************************
+//
+// SymbolSet.h
+//
+// The header for our implementation of a "symbol set".  A "symbol set" is an
+// abstraction for the available symbols for a given module.  It is a set of
+// "stacked" interfaces which implements progressively more functionality depending
+// on the complexity of the symbol implementation.
+//
+//**************************************************************************
+//
+// Copyright (c) Microsoft Corporation.  All rights reserved.
+//
+//**************************************************************************
+
+#ifndef __SYMBOLSET_H__
+#define __SYMBOLSET_H__
+
+namespace Debugger
+{
+namespace TargetComposition
+{
+namespace Services
+{
+namespace SymbolBuilder
+{
+
+class SymbolBuilderManager;
+
+//*************************************************
+// Overall Symbol Set:
+//
+
+// SymbolRangeList:
+//
+// Provides a list of address ranges in sorted order which can be binary searched for a given symbol or set
+// of symbols.
+//
+class SymbolRangeList
+{
+public:
+
+    using SymbolList = std::vector<ULONG64>;
+
+    // SymbolRangeList():
+    //
+    // Creates a new symbol range list covering the half-open set [start, end).  Initially, there
+    // are no symbols in the list.
+    //
+    SymbolRangeList()
+    {
+    }
+
+    // FindSymbols():
+    //
+    // Find the list of symbols which overlap a given address.  If such can be found, true is returned and
+    // an output pointer to the list of symbol ids is passed in 'pSymbolList'
+    //
+    bool FindSymbols(_In_ ULONG64 address, _Out_ SymbolList const** pSymbolList);
+
+    // AddSymbol():
+    //
+    // Adds a symbol to the range list.  The symbol's address range is given by the half-open set 
+    // [start, end).  
+    //
+    HRESULT AddSymbol(_In_ ULONG64 start, _In_ ULONG64 end, _In_ ULONG64 symbol);
+
+    // RemoveSymbol():
+    //
+    // Removes a symbol from the range list.
+    //
+    HRESULT RemoveSymbol(_In_ ULONG64 start, _In_ ULONG64 end, _In_ ULONG64 symbol);
+
+private:
+    
+    struct AddressRange
+    {
+        ULONG64 Start;
+        ULONG64 End;
+        SymbolList Symbols;
+    };
+
+    // RemoveSymbolFromList():
+    //
+    // Removes a symbol from the given list.
+    //
+    void RemoveSymbolFromList(_Inout_ SymbolList& list, _In_ ULONG64 symbol)
+    {
+        for (auto it = list.begin(); it != list.end(); ++it)
+        {
+            if (*it == symbol)
+            {
+                list.erase(it);
+                break;
+            }
+        }
+    }
+
+    std::vector<AddressRange> m_ranges;
+
+};
+
+// SymbolSet:
+//
+// Our representation for our "in memory constructed" symbols for a given module within a given 
+// process context.
+//
+class SymbolSet : 
+    public Microsoft::WRL::RuntimeClass<
+        Microsoft::WRL::RuntimeClassFlags<Microsoft::WRL::RuntimeClassType::ClassicCom>,
+        ISvcSymbolSet,
+        ISvcSymbolSetSimpleNameResolution,
+        ISvcSymbolSetScopeResolution,
+        ISvcDescription
+        >
+{
+public:
+
+    //
+    // ScopeBoundIdFlag: Indicates that the ID is a scope binding and not an index
+    //                   into our master list of symbols.
+    //
+    static constexpr ULONG64 ScopeBoundIdFlag = (1ull << 63);
+
+    SymbolSet() :
+        m_nextId(0),
+        m_demandCreatePointerTypes(true),
+        m_demandCreateArrayTypes(true)
+    {
+    }
+
+    //*************************************************
+    // ISvcSymbolSet:
+    //
+
+    //
+    // GetSymbolById():
+    //
+    // Returns the symbol for a given symbol ID (returned by ISvcSymbol::GetId)
+    //
+    IFACEMETHOD(GetSymbolById)(_In_ ULONG64 symbolId,
+                               _COM_Outptr_ ISvcSymbol **ppSymbol);
+	
+    //
+    // EnumerateAllSymbols():
+    //
+    // Enumerates all symbols in the set.
+    //
+    IFACEMETHOD(EnumerateAllSymbols)(_COM_Outptr_ ISvcSymbolSetEnumerator **ppEnumerator);
+
+    //*************************************************
+    // ISvcSymbolSetSimpleNameResolution:
+    //
+
+    // FindSymbolByName():
+    //
+    // Finds symbolic information for a given name.  The method fails if the symbol cannot be located.
+    //
+    IFACEMETHOD(FindSymbolByName)(_In_ PCWSTR symbolName, _COM_Outptr_ ISvcSymbol **ppSymbol);
+
+    // FindSymbolByOffset():
+    //
+    // Finds symbolic information for a given offset.  If the "exactMatchOnly" parameter is true, this will only return
+    // a symbol which is exactly at the offset given.  If the "exactMatchOnly" parameter is false, this will return the 
+    // closest symbol before the given offset.  If no such symbol can be found, the method fails.
+    //
+    // Note that if a given symbol (e.g.: a function) has multiple disjoint address ranges and one of those address
+    // ranges has been moved to *BELOW* the base address of the symbol, the returned "symbolOffset" may be
+    // interpreted as a signed value (and S_FALSE should be returned in such a case).  This can be confirmed
+    // by querying the symbol for its address ranges.
+    //
+    IFACEMETHOD(FindSymbolByOffset)(_In_ ULONG64 moduleOffset,
+                                    _In_ bool exactMatchOnly,
+                                    _COM_Outptr_ ISvcSymbol **ppSymbol,
+                                    _Out_ ULONG64 *pSymbolOffset);
+
+    //*************************************************
+    // ISvcSymbolSetScopeResolution:
+    //
+
+    // GetGlobalScope():
+    //
+    // Returns a scope representing the global scope of the module the symbol set represents.  This 
+    // may be an aggregation of other symbols one could discover through fully enumerating the symbol
+    // set.
+    //
+    IFACEMETHOD(GetGlobalScope)(_COM_Outptr_ ISvcSymbolSetScope **ppScope);
+
+    // FindScopeByOffset():
+    //
+    // Finds a scope by an offset within the image (which is assumed to be an offset within
+    // a function or other code area)
+    //
+    IFACEMETHOD(FindScopeByOffset)(_In_ ULONG64 moduleOffset,
+                                   _COM_Outptr_ ISvcSymbolSetScope **ppScope);
+
+    // FindScopeFrame():
+    //
+    // Finds a scope by the unwound context record for a stack frame.
+    //
+    IFACEMETHOD(FindScopeFrame)(_In_ ISvcProcess *pProcess,
+                                _In_ ISvcRegisterContext *pRegisterContext,
+                                _COM_Outptr_ ISvcSymbolSetScopeFrame **ppScopeFrame);
+
+    //*************************************************
+    // ISvcDescription:
+    //
+
+    // GetDescription():
+    //
+    // Gets a description of the object on which the interface exists.  This is intended for short textual
+    // display in some UI element.
+    //
+    IFACEMETHOD(GetDescription)(_Out_ BSTR *pObjectDescription)
+    {
+        //
+        // Give the symbol set a description so that commands in the debugger (e.g.: lm) can show something
+        // useful for what kind of symbols are loaded.
+        //
+        *pObjectDescription = SysAllocString(L"Symbol Builder Symbols");
+        return (*pObjectDescription == nullptr ? E_OUTOFMEMORY : S_OK);
+    }
+
+    //*************************************************
+    // Internal APIs:
+    //
+
+    // RuntimeClassInitialize():
+    //
+    // Initialize a new symbol set.
+    //
+    HRESULT RuntimeClassInitialize(_In_ ISvcModule *pModule, 
+                                   _In_ SymbolBuilderProcess *pOwningProcess,
+                                   _In_ bool addBasicCTypes = true)
+    {
+        HRESULT hr = S_OK;
+
+        m_spModule = pModule;
+        m_pOwningProcess = pOwningProcess;
+
+        if (addBasicCTypes)
+        {
+            hr = AddBasicCTypes();
+        }
+
+        return hr;
+    }
+
+    // AddBasicCTypes():
+    //
+    // Called to add a basic set of C defined types to the symbol set.
+    //
+    HRESULT AddBasicCTypes();
+
+    // AddNewSymbol():
+    //
+    // Called to add a new symbol to our management lists and assign it a unique id.
+    //
+    HRESULT AddNewSymbol(_In_ BaseSymbol *pBaseSymbol, _Out_ ULONG64 *pUniqueId);
+
+    // DeleteExistingSymbol():
+    //
+    // Called to delete a symbol from our management lists.  If anyone still has a handle to the unique id
+    // associated with that symbol, their symbol becomes invalid.  The symbol will no longer resolve.
+    //
+    HRESULT DeleteExistingSymbol(_In_ ULONG64 uniqueId);
+
+    // InvalidateExternalCaches():
+    //
+    // Fires an event notification to any listeners indicating that their caching of symbols from this
+    // set should be invalidated.  This is required *ANY TIME* we *CHANGE* the underlying types, fields, etc...
+    // that we project upwards.
+    //
+    HRESULT InvalidateExternalCaches();
+
+    // FindTypeByName():
+    //
+    // Finds a type by name.  If the symbol set is allowed to demand create pointer and array types and
+    // 'allowAutoCreations' is true, this will do so if need be.
+    //
+    HRESULT FindTypeByName(_In_ std::wstring const& typeName,
+                           _Out_ ULONG64 *pTypeId,
+                           _COM_Outptr_opt_ BaseTypeSymbol **ppTypeSymbol,
+                           _In_ bool allowAutoCreations = true);
+
+    // GetScopeBindingId():
+    //
+    // Gets a new ID for a scope binding.
+    //
+    HRESULT GetScopeBindingId(_In_ ULONG64 variableId,
+                              _In_ ULONG64 moduleOffset,
+                              _Out_ ULONG64 *pId)
+    {
+        auto fn = [&]()
+        {
+            m_scopeBindings.push_back( std::pair<ULONG64, ULONG64> { variableId, moduleOffset } );
+            *pId = ScopeBoundIdFlag | (m_scopeBindings.size() - 1);
+            return S_OK;
+        };
+        return ConvertException(fn);
+    }
+	
+    // SetImporter():
+    //
+    // Sets an "on demand" importer to use for this symbol set.
+    //
+    void SetImporter(_In_ std::unique_ptr<SymbolImporter>&& importer)
+    {
+        m_spImporter = std::move(importer);
+    }	
+
+    //*************************************************
+    // Internal Accessors:
+    //
+
+    // InternalGetSymbol():
+    //
+    // Gets a symbol by its unique ID without adding any reference count.  The caller must be extremely
+    // careful in its usage of this symbol.
+    //
+    BaseSymbol *InternalGetSymbol(_In_ ULONG64 uniqueId) const
+    {
+        if (uniqueId >= m_symbols.size())
+        {
+            return nullptr;
+        }
+
+        ISvcSymbol *pSymbol = m_symbols[static_cast<size_t>(uniqueId)].Get();
+        return static_cast<BaseSymbol *>(pSymbol);
+    }
+
+    // InternalGetSymbolByName():
+    //
+    // Finds a symbol by its fully qualified name.  Returns 0 as a symbol id if no such symbol can be found.
+    //
+    ULONG64 InternalGetSymbolIdByName(_In_ std::wstring const& symbolName)
+    {
+        auto it = m_symbolNameMap.find(symbolName);
+        if (it == m_symbolNameMap.end())
+        {
+            return 0;
+        }
+        return it->second;
+    }
+
+    // InternalAddSymbolRange():
+    //
+    // Adds a mapping of [start, end) as a half-open address range to the existing symbol.
+    //
+    HRESULT InternalAddSymbolRange(_In_ ULONG64 start, _In_ ULONG64 end, _In_ ULONG64 symbol)
+    {
+        return m_symbolRanges.AddSymbol(start, end, symbol);
+    }
+
+    // InternalRemoveSymbolRange():
+    //
+    // Removes a mapping of [start, end) as a half-open address range from the existing symbol.
+    //
+    HRESULT InternalRemoveSymbolRange(_In_ ULONG64 start, _In_ ULONG64 end, _In_ ULONG64 symbol)
+    {
+        return m_symbolRanges.RemoveSymbol(start, end, symbol);
+    }
+
+    std::vector<Microsoft::WRL::ComPtr<ISvcSymbol>> const& InternalGetSymbols() { return m_symbols; }
+    std::vector<ULONG64> const& InternalGetGlobalSymbols() const { return m_globalSymbols; }
+    IDebugServiceManager* GetServiceManager() const;
+    ISvcMachineArchitecture* GetArchInfo() const;
+    SymbolBuilderManager* GetSymbolBuilderManager() const;
+    ISvcModule* GetModule() const;
+    SymbolBuilderProcess* GetOwningProcess() const { return m_pOwningProcess; }
+
+private:
+
+    ULONG64 GetUniqueId() 
+    {
+        return ++m_nextId;
+    }
+
+    // HasImporter():
+    //
+    // Indicates whether or not we have an underlying symbol importer.
+    //
+    bool HasImporter() const { return m_spImporter.get() != nullptr; }
+
+    // The next "unique id" that we will hand out when a new symbol is constructed
+    ULONG64 m_nextId;
+
+    // The master index of all symbols by their assigned unique id.
+    std::vector<Microsoft::WRL::ComPtr<ISvcSymbol>> m_symbols;
+
+    // The master index of "global" symbols
+    std::vector<ULONG64> m_globalSymbols;
+
+    // Scope bindings: pair< variable id, moduleOffset > 
+    std::vector<std::pair<ULONG64, ULONG64>> m_scopeBindings;
+
+    // The master index of names -> global symbol IDs
+    std::unordered_map<std::wstring, ULONG64> m_symbolNameMap;
+
+    // The module for which we are the symbols
+    Microsoft::WRL::ComPtr<ISvcModule> m_spModule;
+
+    // Weak pointer back 
+    SymbolBuilderProcess *m_pOwningProcess;
+
+    // Tracks the address ranges associated with global symbols.
+    SymbolRangeList m_symbolRanges;
+
+    // If we have an importer that will automatically pull in underlying symbols, this points
+    // to it. 
+    std::unique_ptr<SymbolImporter> m_spImporter;
+
+    // Configuration options:
+    bool m_demandCreatePointerTypes;
+    bool m_demandCreateArrayTypes;
+    
+};
+
+// BaseSymbolEnumerator:
+//
+// A base class for symbol enumeration which provides certain helpers.
+//
+class BaseSymbolEnumerator :
+    public Microsoft::WRL::Implements<
+        Microsoft::WRL::RuntimeClassFlags<Microsoft::WRL::RuntimeClassType::ClassicCom>,
+        ISvcSymbolSetEnumerator
+        >
+{
+public:
+
+    //*************************************************
+    // ISvcSymbolSetEnumerator:
+    //
+
+    // Reset():
+    //
+    // Resets the position of the enumerator.
+    //
+    IFACEMETHOD(Reset)()
+    {
+        m_pos = 0;
+        return S_OK;
+    }
+
+    // GetNext():
+    //
+    // Gets the next symbol from the enumerator.
+    //
+    IFACEMETHOD(GetNext)(_COM_Outptr_ ISvcSymbol **ppSymbol)
+    {
+        *ppSymbol = nullptr;
+        return E_BOUNDS;
+    }
+
+    //*************************************************
+    // Internal APIs:
+    //
+
+    SymbolSet *InternalGetSymbolSet() const { return m_spSymbolSet.Get(); }
+
+protected:
+
+    //*************************************************
+    // Internal APIs:
+    //
+
+    HRESULT BaseInitialize(_In_ SymbolSet *pSymbolSet)
+    {
+        m_spSymbolSet = pSymbolSet;
+        m_searchKind = SvcSymbol;
+        m_pSearchInfo = nullptr;
+        return Reset();
+    }
+
+    HRESULT BaseInitialize(_In_ SymbolSet *pSymbolSet,
+                           _In_ SvcSymbolKind symKind,
+                           _In_opt_ PCWSTR pwszName,
+                           _In_opt_ SvcSymbolSearchInfo *pSearchInfo)
+    {
+        auto fn = [&]()
+        {
+            m_spSymbolSet = pSymbolSet;
+            m_searchKind = symKind;
+            m_pSearchInfo = nullptr;
+            if (pwszName != nullptr)
+            {
+                m_searchName = pwszName;
+            }
+            if (pSearchInfo != nullptr)
+            {
+                size_t dataSize = pSearchInfo->HeaderSize + pSearchInfo->InfoSize;
+                m_searchData.reset(new(std::nothrow) unsigned char[dataSize]);
+                if (m_searchData.get() == nullptr)
+                {
+                    return E_OUTOFMEMORY;
+                }
+                m_pSearchInfo = reinterpret_cast<SvcSymbolSearchInfo *>(m_searchData.get());
+                memcpy(m_pSearchInfo, pSearchInfo, dataSize);
+            }
+            return Reset();
+        };
+        return ConvertException(fn);
+    }
+
+    // SymbolMatchesSearchCriteria():
+    //
+    // Checks whether a given symbol from the scope matches other search criteria (name, kind,
+    // type kind, etc...)
+    //
+    bool SymbolMatchesSearchCriteria(_In_ BaseSymbol *pSymbol) const
+    {
+        if (m_searchKind != SvcSymbol && pSymbol->InternalGetKind() != m_searchKind)
+        {
+            return false;
+        }
+
+        if (!m_searchName.empty())
+        {
+            wchar_t const *pMatchName = 
+                (m_pSearchInfo != nullptr && (m_pSearchInfo->SearchOptions & 
+                                              SvcSymbolSearchQualifiedName) != 0) ?
+                    pSymbol->InternalGetQualifiedName().c_str() :
+                    pSymbol->InternalGetName().c_str();
+
+            if (!pMatchName || wcscmp(pMatchName, m_searchName.c_str()) != 0)
+            {
+                return false;
+            }
+        }
+
+        if (m_searchKind == SvcSymbolType && m_pSearchInfo != nullptr &&
+            m_pSearchInfo->InfoSize >= FIELD_OFFSET(SvcTypeSearchInfo, SearchType) + 
+                                       sizeof (SvcSymbolTypeKind))
+        {
+            SvcTypeSearchInfo *pTypeSearchInfo = reinterpret_cast<SvcTypeSearchInfo *>(
+                reinterpret_cast<char *>(m_pSearchInfo) + m_pSearchInfo->HeaderSize
+                );
+
+            BaseTypeSymbol *pTypeSymbol = static_cast<BaseTypeSymbol *>(pSymbol);
+            if (pTypeSymbol->InternalGetTypeKind() != pTypeSearchInfo->SearchType)
+            {
+                return false;
+            }
+        }
+
+        return true;
+    }
+
+    size_t m_pos;
+    Microsoft::WRL::ComPtr<SymbolSet> m_spSymbolSet;
+
+    SvcSymbolKind m_searchKind;
+    std::wstring m_searchName;
+    SvcSymbolSearchInfo *m_pSearchInfo;
+    std::unique_ptr<unsigned char[]> m_searchData;
+};
+
+// GlobalSymbolEnumerator:
+//
+// An enumerator which enumerates all of the global symbols within a symbol set.
+//
+class GlobalEnumerator :
+    public Microsoft::WRL::RuntimeClass<
+        Microsoft::WRL::RuntimeClassFlags<Microsoft::WRL::RuntimeClassType::ClassicCom>,
+        BaseSymbolEnumerator
+        >
+{
+public:
+
+    //*************************************************
+    // ISvcSymbolSetEnumerator:
+    //
+
+    // GetNext():
+    //
+    // Gets the next symbol from the enumerator.
+    //
+    IFACEMETHOD(GetNext)(_COM_Outptr_ ISvcSymbol **ppSymbol)
+    {
+        *ppSymbol = nullptr;
+
+        //
+        // NOTE: There may be gaps in our id <-> symbol mapping because of deleted symbols or other
+        //       unused IDs.  We cannot return nullptr.  Any such empty slot in our internal list
+        //       needs to be skipped.
+        //
+        auto&& symbols = m_spSymbolSet->InternalGetSymbols();
+
+        while (m_pos < symbols.size())
+        {
+            ISvcSymbol *pSymbol = symbols[m_pos].Get();
+            ++m_pos;
+            if (pSymbol != nullptr)
+            {
+                BaseSymbol *pBaseSymbol = static_cast<BaseSymbol *>(pSymbol);
+                if (SymbolMatchesSearchCriteria(pBaseSymbol))
+                {
+                    Microsoft::WRL::ComPtr<ISvcSymbol> spSymbol = pSymbol;
+                    *ppSymbol = spSymbol.Detach();
+                    return S_OK;
+                }
+            }
+        }
+
+        return E_BOUNDS;
+    }
+
+    //*************************************************
+    // Internal APIs:
+    //
+
+    HRESULT RuntimeClassInitialize(_In_ SymbolSet *pSymbolSet)
+    {
+        return BaseInitialize(pSymbolSet);
+    }
+
+    HRESULT RuntimeClassInitialize(_In_ SymbolSet *pSymbolSet,
+                                   _In_ SvcSymbolKind symKind,
+                                   _In_opt_ PCWSTR pwszName,
+                                   _In_opt_ SvcSymbolSearchInfo *pSearchInfo)
+    {
+        return BaseInitialize(pSymbolSet, symKind, pwszName, pSearchInfo);
+    }
+};
+
+// GlobalScope:
+//
+// A representation of the global scope.
+//
+class GlobalScope :
+    public Microsoft::WRL::RuntimeClass<
+        Microsoft::WRL::RuntimeClassFlags<Microsoft::WRL::RuntimeClassType::ClassicCom>,
+        ISvcSymbolSetScope,
+        ISvcSymbolChildren
+        >
+{
+public:
+
+    //*************************************************
+    // ISvcSymbolSetScope:
+
+    // EnumerateArguments():
+    //
+    // If the scope is a function scope (or is a lexical sub-scope of a function), this enumerates
+    // the arguments of the function.  
+    //
+    // This will fail for a scope for which arguments are inappropriate.
+    //
+    IFACEMETHOD(EnumerateArguments)(_COM_Outptr_ ISvcSymbolSetEnumerator **ppEnum)
+    {
+        //
+        // There are no "arguments" in the global scope.
+        //
+        *ppEnum = nullptr;
+        return E_FAIL;
+    }
+
+    // EnumerateLocals():
+    //
+    // Enumerates the locals within the scope.  
+    //
+    IFACEMETHOD(EnumerateLocals)(_COM_Outptr_ ISvcSymbolSetEnumerator **ppEnum)
+    {
+        //
+        // There are no "local variables" in the global scope.
+        //
+        *ppEnum = nullptr;
+        return E_FAIL;
+    }
+
+    //*************************************************
+    // ISvcSymbolSetChildren:
+    //
+
+    // EnumerateChildren():
+    //
+    // Enumerates all children of the given symbol.
+    //
+    IFACEMETHOD(EnumerateChildren)(_In_ SvcSymbolKind kind,
+                                   _In_opt_z_ PCWSTR pwszName,
+                                   _In_opt_ SvcSymbolSearchInfo *pSearchInfo,
+                                   _COM_Outptr_ ISvcSymbolSetEnumerator **ppChildEnum)
+    {
+        HRESULT hr = S_OK;
+        *ppChildEnum = nullptr;
+
+        Microsoft::WRL::ComPtr<GlobalEnumerator> spEnum;
+        IfFailedReturn(Microsoft::WRL::MakeAndInitialize<GlobalEnumerator>(&spEnum,
+                                                                           m_spSymbolSet.Get(),
+                                                                           kind,
+                                                                           pwszName,
+                                                                           pSearchInfo));
+
+        *ppChildEnum = spEnum.Detach();
+        return hr;
+    }
+
+    //*************************************************
+    // Internal APIs:
+    //
+
+    HRESULT RuntimeClassInitialize(_In_ SymbolSet *pSymbolSet)
+    {
+        m_spSymbolSet = pSymbolSet;
+        return S_OK;
+    }
+
+private:
+
+    Microsoft::WRL::ComPtr<SymbolSet> m_spSymbolSet;
+
+};
+
+// BaseScope:
+//
+// The base of a scope or a scope frame for a function.  Note that we only support function scopes.
+// It is entirely possible to have a scope which represents a deeply nested lexical scope, etc...
+// This base class implements all necessary scope functionality outside of that required 
+// specifically for a scope frame.  It also provides some helpers for a scope frame.
+//
+class BaseScope :
+    public Microsoft::WRL::Implements<
+        Microsoft::WRL::RuntimeClassFlags<Microsoft::WRL::RuntimeClassType::ClassicCom>,
+        ISvcSymbolSetScope,
+        ISvcSymbolChildren
+        >
+{
+public:
+
+    //*************************************************
+    // ISvcSymbolSetScope:
+
+    // EnumerateArguments():
+    //
+    // If the scope is a function scope (or is a lexical sub-scope of a function), this enumerates
+    // the arguments of the function.  
+    //
+    // This will fail for a scope for which arguments are inappropriate.
+    //
+    IFACEMETHOD(EnumerateArguments)(_COM_Outptr_ ISvcSymbolSetEnumerator **ppEnum);
+
+    // EnumerateLocals():
+    //
+    // Enumerates the locals within the scope.  
+    //
+    IFACEMETHOD(EnumerateLocals)(_COM_Outptr_ ISvcSymbolSetEnumerator **ppEnum);
+
+    //*************************************************
+    // ISvcSymbolSetChildren:
+    //
+
+    // EnumerateChildren():
+    //
+    // Enumerates all children of the given symbol.
+    //
+    IFACEMETHOD(EnumerateChildren)(_In_ SvcSymbolKind kind,
+                                   _In_opt_z_ PCWSTR pwszName,
+                                   _In_opt_ SvcSymbolSearchInfo *pSearchInfo,
+                                   _COM_Outptr_ ISvcSymbolSetEnumerator **ppChildEnum);
+
+    //*************************************************
+    // Internal APIs:
+    //
+
+    SymbolSet *InternalGetSymbolSet() const { return m_spSymbolSet.Get(); }
+    FunctionSymbol *InternalGetFunction() const { return m_spFunction.Get(); }
+    ULONG64 InternalGetFunctionOffset() const { return m_srelOffset; }
+    ISvcProcess *InternalGetScopeFrameProcess() const { return m_spFrameProcess.Get(); }
+    ISvcRegisterContext *InternalGetScopeFrameContext() const { return m_spFrameContext.Get(); }
+
+protected:
+
+    //*************************************************
+    // Internal APIs:
+    //
+
+    HRESULT BaseInitialize(_In_ SymbolSet *pSymbolSet,
+                           _In_ FunctionSymbol *pFunction,
+                           _In_ ULONG64 srelOffset,
+                           _In_opt_ ISvcProcess *pFrameProcess = nullptr,
+                           _In_opt_ ISvcRegisterContext *pFrameContext = nullptr)
+    {
+        HRESULT hr = S_OK;
+
+        m_spSymbolSet = pSymbolSet;
+        m_spFunction = pFunction;
+        m_srelOffset = srelOffset;
+        m_spFrameProcess = pFrameProcess;
+
+        if (pFrameContext != nullptr)
+        {
+            IfFailedReturn(pFrameContext->Duplicate(&m_spFrameContext));
+        }
+
+        return hr;
+    }
+
+    // Our owning symbol set
+    Microsoft::WRL::ComPtr<SymbolSet> m_spSymbolSet;
+
+    // The function for which we are a scope.
+    Microsoft::WRL::ComPtr<FunctionSymbol> m_spFunction;
+
+    // The offset relative to the base of m_spFunction for the @pc of this scope
+    ULONG64 m_srelOffset;
+
+    // Information for a scope frame.
+    Microsoft::WRL::ComPtr<ISvcProcess> m_spFrameProcess;
+    Microsoft::WRL::ComPtr<ISvcRegisterContext> m_spFrameContext;
+
+};
+
+// Scope:
+//
+// Represents a scope (detached from a particular register context)
+//
+class Scope :
+    public Microsoft::WRL::RuntimeClass<
+        Microsoft::WRL::RuntimeClassFlags<Microsoft::WRL::RuntimeClassType::ClassicCom>,
+        BaseScope
+        >
+{
+public:
+
+    //*************************************************
+    // Internal APIs:
+    //
+
+    HRESULT RuntimeClassInitialize(_In_ SymbolSet *pSymbolSet,
+                                   _In_ FunctionSymbol *pFunction,
+                                   _In_ ULONG64 srelOffset)
+    {
+        return BaseInitialize(pSymbolSet, pFunction, srelOffset);
+    }
+};
+
+// ScopeFrame:
+//
+// Represents a scope (attached to a particular register context; e.g.: from a stack frame)
+//
+class ScopeFrame :
+    public Microsoft::WRL::RuntimeClass<
+        Microsoft::WRL::RuntimeClassFlags<Microsoft::WRL::RuntimeClassType::ClassicCom>,
+        BaseScope,
+        ISvcSymbolSetScopeFrame
+        >
+{
+public:
+
+    //*************************************************
+    // ISvcSymbolSetScopeFrame:
+    //
+
+    // GetContext():
+    //
+    // Gets the context for the scope frame.
+    //
+    IFACEMETHOD(GetContext)(_In_ SvcContextFlags /*contextFlags*/,
+                            _COM_Outptr_ ISvcRegisterContext **ppRegisterContext)
+    {
+        *ppRegisterContext = nullptr;
+
+        if (InternalGetScopeFrameContext() == nullptr)
+        {
+            return E_FAIL;
+        }
+
+        Microsoft::WRL::ComPtr<ISvcRegisterContext> spRegisterContext = InternalGetScopeFrameContext();
+        *ppRegisterContext = spRegisterContext.Detach();
+        return S_OK;
+    }
+
+    //*************************************************
+    // Internal APIs:
+    //
+
+    HRESULT RuntimeClassInitialize(_In_ SymbolSet *pSymbolSet,
+                                   _In_ FunctionSymbol *pFunction,
+                                   _In_ ULONG64 srelOffset,
+                                   _In_opt_ ISvcProcess *pFrameProcess,
+                                   _In_ ISvcRegisterContext *pFrameContext)
+    {
+        return BaseInitialize(pSymbolSet, pFunction, srelOffset, pFrameProcess, pFrameContext);
+    }
+};
+
+// ScopeEnumerator:
+//
+// A symbol enumerator for a scope.
+//
+class ScopeEnumerator :
+    public Microsoft::WRL::RuntimeClass<
+        Microsoft::WRL::RuntimeClassFlags<Microsoft::WRL::RuntimeClassType::ClassicCom>,
+        BaseSymbolEnumerator
+        >
+{
+public:
+
+    //*************************************************
+    // ISvcSymbolSetEnumerator:
+    //
+
+    // GetNext():
+    //
+    // Gets the next symbol from the enumerator.
+    //
+    IFACEMETHOD(GetNext)(_COM_Outptr_ ISvcSymbol **ppSymbol);
+
+    //*************************************************
+    // Internal APIs:
+    //
+
+    HRESULT RuntimeClassInitialize(_In_ BaseScope *pScope)
+    {
+        m_spScope = pScope;
+        return BaseInitialize(pScope->InternalGetSymbolSet());
+    }
+
+    HRESULT RuntimeClassInitialize(_In_ BaseScope *pScope,
+                                   _In_ SvcSymbolKind symKind,
+                                   _In_opt_ PCWSTR pwszName,
+                                   _In_opt_ SvcSymbolSearchInfo *pSearchInfo)
+    {
+        m_spScope = pScope;
+        return BaseInitialize(pScope->InternalGetSymbolSet(), symKind, pwszName, pSearchInfo);
+    }
+
+private:
+
+    Microsoft::WRL::ComPtr<ISvcSymbolSetScope> m_spScope;
+
+};
+
+// SymbolCacheInvalidateArguments:
+//
+// An event arguments class for DEBUG_SVCEVENT_SYMBOLCACHEINVALIDATE.
+//
+class SymbolCacheInvalidateArguments :
+    public Microsoft::WRL::RuntimeClass<
+        Microsoft::WRL::RuntimeClassFlags<Microsoft::WRL::RuntimeClassType::ClassicCom>,
+        ISvcEventArgumentsSymbolCacheInvalidate
+        >
+{
+public:
+
+    //*************************************************
+    // ISvcEventArgumentsSymbolCacheInvalidate:
+    //
+
+    // GetSymbolsInformation():
+    //
+    // Gets information about the module and symbol set for which cache invalidation should occur.
+    //
+    IFACEMETHOD(GetSymbolsInformation)(_COM_Outptr_ ISvcModule **ppModule,
+                                       _COM_Outptr_ ISvcSymbolSet **ppSymbolSet)
+    {
+        Microsoft::WRL::ComPtr<ISvcModule> spModule = m_spModule;
+        Microsoft::WRL::ComPtr<ISvcSymbolSet> spSymbolSet = m_spSymbolSet;
+
+        *ppModule = spModule.Detach();
+        *ppSymbolSet = spSymbolSet.Detach();
+        return S_OK;
+    }
+
+    //*************************************************
+    // Internal APIs:
+    //
+
+    HRESULT RuntimeClassInitialize(_In_ ISvcModule *pModule,
+                                   _In_ ISvcSymbolSet *pSymbolSet)
+    {
+        m_spModule = pModule;
+        m_spSymbolSet = pSymbolSet;
+        return S_OK;
+    }
+
+
+private:
+
+    Microsoft::WRL::ComPtr<ISvcModule> m_spModule;
+    Microsoft::WRL::ComPtr<ISvcSymbolSet> m_spSymbolSet;
+};
+
+} // SymbolBuilder
+} // Services
+} // TargetComposition
+} // Debugger
+
+
+#endif // __SYMBOLSET_H__